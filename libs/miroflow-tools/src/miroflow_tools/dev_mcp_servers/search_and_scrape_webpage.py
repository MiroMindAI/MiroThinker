# Copyright (c) 2025 MiroMind
# This source code is licensed under the MIT License.

import json
import logging
import os
from typing import Any, Dict

import httpx
from mcp.server.fastmcp import FastMCP
from tenacity import (
    retry,
    retry_if_exception_type,
    stop_after_attempt,
    wait_exponential,
)
from tencentcloud.common import credential
from tencentcloud.common.common_client import CommonClient
from tencentcloud.common.exception.tencent_cloud_sdk_exception import (
    TencentCloudSDKException,
)
from tencentcloud.common.profile.client_profile import ClientProfile
from tencentcloud.common.profile.http_profile import HttpProfile

from ..mcp_servers.utils.url_unquote import decode_http_urls_in_dict

# Configure logging
logger = logging.getLogger("miroflow")

SERPER_BASE_URL = os.getenv("SERPER_BASE_URL", "https://google.serper.dev")
SERPER_API_KEY = os.getenv("SERPER_API_KEY", "")

TENCENTCLOUD_SECRET_ID = os.getenv("TENCENTCLOUD_SECRET_ID", "")
TENCENTCLOUD_SECRET_KEY = os.getenv("TENCENTCLOUD_SECRET_KEY", "")

# Initialize FastMCP server
mcp = FastMCP("search_and_scrape_webpage")


@retry(
    stop=stop_after_attempt(3),
    wait=wait_exponential(multiplier=1, min=4, max=10),
    retry=retry_if_exception_type(
        (httpx.ConnectError, httpx.TimeoutException, httpx.HTTPStatusError)
    ),
)
async def make_serper_request(
    payload: Dict[str, Any], headers: Dict[str, str]
) -> httpx.Response:
    """Make HTTP request to Serper API with retry logic."""
    async with httpx.AsyncClient() as client:
        response = await client.post(
            f"{SERPER_BASE_URL}/search",
            json=payload,
            headers=headers,
        )
        response.raise_for_status()
        return response


def _is_huggingface_dataset_or_space_url(url):
    """
    Check if the URL is a HuggingFace dataset or space URL.
    :param url: The URL to check
    :return: True if it's a HuggingFace dataset or space URL, False otherwise
    """
    if not url:
        return False
    return "huggingface.co/datasets" in url or "huggingface.co/spaces" in url


@mcp.tool()
async def google_search(
    q: str,
    gl: str = "us",
    hl: str = "en",
    location: str = None,
    num: int = None,
    tbs: str = None,
    page: int = None,
    autocorrect: bool = None,
):
    """
    Tool to perform web searches via Serper API and retrieve rich results.

    It is able to retrieve organic search results, people also ask,
    related searches, and knowledge graph.

    Args:
        q: Search query string
        gl: Optional region code for search results in ISO 3166-1 alpha-2 format (e.g., 'us')
        hl: Optional language code for search results in ISO 639-1 format (e.g., 'en')
        location: Optional location for search results (e.g., 'SoHo, New York, United States', 'California, United States')
        num: Number of results to return (default: 10)
        tbs: Time-based search filter ('qdr:h' for past hour, 'qdr:d' for past day, 'qdr:w' for past week, 'qdr:m' for past month, 'qdr:y' for past year)
        page: Page number of results to return (default: 1)
        autocorrect: Whether to autocorrect spelling in query

    Returns:
        Dictionary containing search results and metadata.
    """
    # Check for API key
    if not SERPER_API_KEY:
        return json.dumps(
            {
                "success": False,
                "error": "SERPER_API_KEY environment variable not set",
                "results": [],
            },
            ensure_ascii=False,
        )

    # Validate required parameter
    if not q or not q.strip():
        return json.dumps(
            {
                "success": False,
                "error": "Search query 'q' is required and cannot be empty",
                "results": [],
            },
            ensure_ascii=False,
        )

    try:
        # Helper function to perform a single search
        async def perform_search(search_query: str) -> tuple[list, dict]:
            """Perform a search and return organic results and search parameters."""
            # Build payload with all supported parameters
            payload: dict[str, Any] = {
                "q": search_query.strip(),
                "gl": gl,
                "hl": hl,
            }

            # Add optional parameters if provided
            if location:
                payload["location"] = location
            if num is not None:
                payload["num"] = num
            else:
                payload["num"] = 10  # Default
            if tbs:
                payload["tbs"] = tbs
            if page is not None:
                payload["page"] = page
            if autocorrect is not None:
                payload["autocorrect"] = autocorrect

            # Set up headers
            headers = {
                "X-API-KEY": SERPER_API_KEY,
                "Content-Type": "application/json",
            }

            # Make the API request
            response = await make_serper_request(payload, headers)
            data = response.json()

            # filter out HuggingFace dataset or space urls
            organic_results = []
            if "organic" in data:
                for item in data["organic"]:
                    if _is_huggingface_dataset_or_space_url(item.get("link", "")):
                        continue
                    organic_results.append(item)

            return organic_results, data.get("searchParameters", {})

        # Perform initial search
        original_query = q.strip()
        organic_results, search_params = await perform_search(original_query)

        # If no results and query contains quotes, retry without quotes
        if not organic_results and '"' in original_query:
            # Remove all types of quotes
            query_without_quotes = original_query.replace('"', "").strip()
            if query_without_quotes:  # Make sure we still have a valid query
                organic_results, search_params = await perform_search(
                    query_without_quotes
                )

        # Build comprehensive response
        response_data = {
            "organic": organic_results,
            "searchParameters": search_params,
        }
        response_data = decode_http_urls_in_dict(response_data)

        return json.dumps(response_data, ensure_ascii=False)

    except Exception as e:
        return json.dumps(
            {
                "success": False,
                "error": f"Unexpected error: {str(e)}",
                "results": [],
            },
            ensure_ascii=False,
        )
<<<<<<< HEAD
=======


@retry(
    stop=stop_after_attempt(3),
    wait=wait_exponential(multiplier=1, min=4, max=10),
    retry=retry_if_exception_type(TencentCloudSDKException),
)
async def make_sougou_request(query: str, cnt: int) -> Dict[str, Any]:
    """Make request to Tencent Cloud SearchPro API with retry logic."""
    cred = credential.Credential(TENCENTCLOUD_SECRET_ID, TENCENTCLOUD_SECRET_KEY)
    httpProfile = HttpProfile()
    httpProfile.endpoint = "wsa.tencentcloudapi.com"
    clientProfile = ClientProfile()
    clientProfile.httpProfile = httpProfile

    params = f'{{"Query":"{query}","Mode":0, "Cnt":{cnt}}}'
    common_client = CommonClient("wsa", "2025-05-08", cred, "", profile=clientProfile)
    result = common_client.call_json("SearchPro", json.loads(params))["Response"]
    return result


@mcp.tool()
async def sougou_search(
    q: str,
    num: int = 10,
) -> str:
    """
    Tool to perform web searches via Tencent Cloud SearchPro API (Sougou search engine).

    Sougou search offers superior results for Chinese-language queries compared to Google.

    Args:
        q: Search query string (Required)
        num: Number of search results to return (Can only be 10/20/30/40/50, default: 10)

    Returns:
        JSON string containing search results with the following fields:
        - Query: The original search query
        - Pages: Array of search results, each containing title, url, passage, date, and site
    """
    # Check for API credentials
    if not TENCENTCLOUD_SECRET_ID or not TENCENTCLOUD_SECRET_KEY:
        return json.dumps(
            {
                "success": False,
                "error": "TENCENTCLOUD_SECRET_ID or TENCENTCLOUD_SECRET_KEY environment variable not set",
                "results": [],
            },
            ensure_ascii=False,
        )

    # Validate required parameter
    if not q or not q.strip():
        return json.dumps(
            {
                "success": False,
                "error": "Search query 'q' is required and cannot be empty",
                "results": [],
            },
            ensure_ascii=False,
        )

    # Validate num parameter
    if num not in [10, 20, 30, 40, 50]:
        return json.dumps(
            {
                "success": False,
                "error": f"Invalid num value: {num}. Must be one of 10, 20, 30, 40, 50",
                "results": [],
            },
            ensure_ascii=False,
        )

    try:
        # Make the API request
        result = await make_sougou_request(q.strip(), num)

        # Remove RequestId from response
        if "RequestId" in result:
            del result["RequestId"]

        # Process and simplify the Pages field
        pages = []
        if "Pages" in result:
            for page in result["Pages"]:
                page_json = json.loads(page)
                new_page = {
                    "title": page_json.get("title", ""),
                    "url": page_json.get("url", ""),
                    "passage": page_json.get("passage", ""),
                    "date": page_json.get("date", ""),
                    "site": page_json.get("site", ""),
                }
                pages.append(new_page)
            result["Pages"] = pages

        # Decode URLs in the response
        result = decode_http_urls_in_dict(result)

        return json.dumps(result, ensure_ascii=False)

    except TencentCloudSDKException as e:
        return json.dumps(
            {
                "success": False,
                "error": f"Tencent Cloud API error: {str(e)}",
                "results": [],
            },
            ensure_ascii=False,
        )

    except Exception as e:
        return json.dumps(
            {
                "success": False,
                "error": f"Unexpected error: {str(e)}",
                "results": [],
            },
            ensure_ascii=False,
        )
>>>>>>> 6238124d


if __name__ == "__main__":
    mcp.run()<|MERGE_RESOLUTION|>--- conflicted
+++ resolved
@@ -197,8 +197,6 @@
             },
             ensure_ascii=False,
         )
-<<<<<<< HEAD
-=======
 
 
 @retry(
@@ -319,7 +317,6 @@
             },
             ensure_ascii=False,
         )
->>>>>>> 6238124d
 
 
 if __name__ == "__main__":
